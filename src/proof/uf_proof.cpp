--- conflicted
+++ resolved
@@ -77,11 +77,7 @@
   toStreamLFSC(out, ProofManager::getUfProof(), d_proof, map);
 }
 
-<<<<<<< HEAD
-void ProofUF::toStreamLFSC(std::ostream& out, TheoryProof * tp, theory::eq::EqProof * pf, const LetMap& map) {
-=======
 void ProofUF::toStreamLFSC(std::ostream& out, TheoryProof * tp, theory::eq::EqProof * pf, const ProofLetMap& map) {
->>>>>>> a58abbe7
   Debug("pf::uf") << "ProofUF::toStreamLFSC starting" << std::endl;
   Debug("lfsc-uf") << "Printing uf proof in LFSC : " << std::endl;
   pf->debug_print("lfsc-uf");
@@ -89,14 +85,6 @@
   toStreamRecLFSC( out, tp, pf, 0, map );
 }
 
-<<<<<<< HEAD
-Node ProofUF::toStreamRecLFSC(std::ostream& out, TheoryProof * tp, theory::eq::EqProof * pf, unsigned tb, const LetMap& map) {
-  Debug("pf::uf") << std::endl << std::endl << "toStreamRecLFSC called. tb = " << tb << " . proof:" << std::endl;
-  pf->debug_print("pf::uf");
-  Debug("pf::uf") << std::endl;
-
-  if(tb == 0) {
-=======
 Node ProofUF::toStreamRecLFSC(std::ostream& out, TheoryProof * tp, theory::eq::EqProof * pf, unsigned tb, const ProofLetMap& map) {
   Debug("pf::uf") << std::endl << std::endl << "toStreamRecLFSC called. tb = " << tb << " . proof:" << std::endl;
   pf->debug_print("pf::uf");
@@ -112,7 +100,6 @@
       return Node();
     }
 
->>>>>>> a58abbe7
     Assert(pf->d_id == theory::eq::MERGED_THROUGH_TRANS);
     Assert(!pf->d_node.isNull());
     Assert(pf->d_children.size() >= 2);
@@ -228,15 +215,9 @@
 
     Node n1;
     std::stringstream ss;
-<<<<<<< HEAD
-    //Assert(subTrans.d_children.size() == pf->d_children.size() - 1);
     Debug("pf::uf") << "\nsubtrans has " << subTrans.d_children.size() << " children\n";
-    if(pf->d_children.size() > 2) {
-=======
-    Debug("pf::uf") << "\nsubtrans has " << subTrans.d_children.size() << " children\n";
 
     if(!disequalityFound || subTrans.d_children.size() >= 2) {
->>>>>>> a58abbe7
       n1 = toStreamRecLFSC(ss, tp, &subTrans, 1, map);
     } else {
       n1 = toStreamRecLFSC(ss, tp, subTrans.d_children[0], 1, map);
@@ -246,19 +227,11 @@
     Debug("pf::uf") << "\nhave proven: " << n1 << std::endl;
 
     out << "(clausify_false (contra _ ";
-<<<<<<< HEAD
-    Debug("pf::uf") << "\nhave proven: " << n1 << std::endl;
-    Debug("pf::uf") << "n2 is " << n2[0] << std::endl;
-
-    if (n2[0].getNumChildren() > 0) { Debug("pf::uf") << "\nn2[0]: " << n2[0][0] << std::endl; }
-    if (n1.getNumChildren() > 1) { Debug("pf::uf") << "n1[1]: " << n1[1] << std::endl; }
-=======
 
     if (disequalityFound) {
       Node n2 = pf->d_children[neg]->d_node;
       Assert(n2.getKind() == kind::NOT);
       Debug("pf::uf") << "n2 is " << n2[0] << std::endl;
->>>>>>> a58abbe7
 
       if (n2[0].getNumChildren() > 0) { Debug("pf::uf") << "\nn2[0]: " << n2[0][0] << std::endl; }
       if (n1.getNumChildren() > 1) { Debug("pf::uf") << "n1[1]: " << n1[1] << std::endl; }
@@ -724,11 +697,7 @@
   }
 }
 
-<<<<<<< HEAD
-void LFSCUFProof::printOwnedTerm(Expr term, std::ostream& os, const LetMap& map) {
-=======
 void LFSCUFProof::printOwnedTerm(Expr term, std::ostream& os, const ProofLetMap& map) {
->>>>>>> a58abbe7
   Debug("pf::uf") << std::endl << "(pf::uf) LFSCUfProof::printOwnedTerm: term = " << term << std::endl;
 
   Assert (theory::Theory::theoryOf(term) == theory::THEORY_UF);
@@ -820,22 +789,16 @@
     }
     paren << ")";
   }
-<<<<<<< HEAD
-=======
 
   Debug("pf::uf") << "LFSCUFProof::printTermDeclarations done" << std::endl;
->>>>>>> a58abbe7
 }
 
 void LFSCUFProof::printDeferredDeclarations(std::ostream& os, std::ostream& paren) {
   // Nothing to do here at this point.
 }
 
-<<<<<<< HEAD
-=======
 void LFSCUFProof::printAliasingDeclarations(std::ostream& os, std::ostream& paren) {
   // Nothing to do here at this point.
 }
 
->>>>>>> a58abbe7
 } /* namespace CVC4 */