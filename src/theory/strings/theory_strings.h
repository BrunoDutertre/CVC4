/*********************                                                        */
/*! \file theory_strings.h
 ** \verbatim
 ** Top contributors (to current version):
 **   Tianyi Liang, Andrew Reynolds, Tim King
 ** This file is part of the CVC4 project.
 ** Copyright (c) 2009-2016 by the authors listed in the file AUTHORS
 ** in the top-level source directory) and their institutional affiliations.
 ** All rights reserved.  See the file COPYING in the top-level source
 ** directory for licensing information.\endverbatim
 **
 ** \brief Theory of strings
 **
 ** Theory of strings.
 **/

#include "cvc4_private.h"

#ifndef __CVC4__THEORY__STRINGS__THEORY_STRINGS_H
#define __CVC4__THEORY__STRINGS__THEORY_STRINGS_H

#include "theory/theory.h"
#include "theory/uf/equality_engine.h"
#include "theory/strings/theory_strings_preprocess.h"
#include "theory/strings/regexp_operation.h"

#include "context/cdchunk_list.h"
#include "context/cdhashset.h"
#include "expr/attribute.h"

#include <climits>
#include <deque>

namespace CVC4 {
namespace theory {

namespace quantifiers{
  class TermArgTrie;
}

namespace strings {

/**
 * Decision procedure for strings.
 *
 */

struct StringsProxyVarAttributeId {};
typedef expr::Attribute< StringsProxyVarAttributeId, bool > StringsProxyVarAttribute;

class TheoryStrings : public Theory {
  typedef context::CDChunkList<Node> NodeList;
  typedef context::CDHashMap<Node, bool, NodeHashFunction> NodeBoolMap;
  typedef context::CDHashMap<Node, int, NodeHashFunction> NodeIntMap;
  typedef context::CDHashMap<Node, Node, NodeHashFunction> NodeNodeMap;
  typedef context::CDHashSet<Node, NodeHashFunction> NodeSet;

public:
  TheoryStrings(context::Context* c, context::UserContext* u,
                OutputChannel& out, Valuation valuation,
                const LogicInfo& logicInfo);
  ~TheoryStrings();

  void setMasterEqualityEngine(eq::EqualityEngine* eq);

  std::string identify() const { return std::string("TheoryStrings"); }

public:
  void propagate(Effort e);
  bool propagate(TNode literal);
  void explain( TNode literal, std::vector<TNode>& assumptions );
  Node explain( TNode literal );


  // NotifyClass for equality engine
  class NotifyClass : public eq::EqualityEngineNotify {
    TheoryStrings& d_str;
  public:
    NotifyClass(TheoryStrings& t_str): d_str(t_str) {}
    bool eqNotifyTriggerEquality(TNode equality, bool value) {
      Debug("strings") << "NotifyClass::eqNotifyTriggerEquality(" << equality << ", " << (value ? "true" : "false" )<< ")" << std::endl;
      if (value) {
        return d_str.propagate(equality);
      } else {
        // We use only literal triggers so taking not is safe
        return d_str.propagate(equality.notNode());
      }
    }
    bool eqNotifyTriggerPredicate(TNode predicate, bool value) {
      Debug("strings") << "NotifyClass::eqNotifyTriggerPredicate(" << predicate << ", " << (value ? "true" : "false") << ")" << std::endl;
      if (value) {
        return d_str.propagate(predicate);
      } else {
         return d_str.propagate(predicate.notNode());
      }
    }
    bool eqNotifyTriggerTermEquality(TheoryId tag, TNode t1, TNode t2, bool value) {
      Debug("strings") << "NotifyClass::eqNotifyTriggerTermMerge(" << tag << ", " << t1 << ", " << t2 << ")" << std::endl;
      if (value) {
      return d_str.propagate(t1.eqNode(t2));
      } else {
      return d_str.propagate(t1.eqNode(t2).notNode());
      }
    }
    void eqNotifyConstantTermMerge(TNode t1, TNode t2) {
      Debug("strings") << "NotifyClass::eqNotifyConstantTermMerge(" << t1 << ", " << t2 << ")" << std::endl;
      d_str.conflict(t1, t2);
    }
    void eqNotifyNewClass(TNode t) {
      Debug("strings") << "NotifyClass::eqNotifyNewClass(" << t << std::endl;
      d_str.eqNotifyNewClass(t);
    }
    void eqNotifyPreMerge(TNode t1, TNode t2) {
      Debug("strings") << "NotifyClass::eqNotifyPreMerge(" << t1 << ", " << t2 << std::endl;
      d_str.eqNotifyPreMerge(t1, t2);
    }
    void eqNotifyPostMerge(TNode t1, TNode t2) {
      Debug("strings") << "NotifyClass::eqNotifyPostMerge(" << t1 << ", " << t2 << std::endl;
      d_str.eqNotifyPostMerge(t1, t2);
    }
    void eqNotifyDisequal(TNode t1, TNode t2, TNode reason) {
      Debug("strings") << "NotifyClass::eqNotifyDisequal(" << t1 << ", " << t2 << ", " << reason << std::endl;
      d_str.eqNotifyDisequal(t1, t2, reason);
    }
  };/* class TheoryStrings::NotifyClass */

private:
  // Constants
  Node d_emptyString;
  Node d_emptyRegexp;
  Node d_true;
  Node d_false;
  Node d_zero;
  Node d_one;
  CVC4::Rational RMAXINT;
  unsigned d_card_size;
  // Helper functions
  Node getRepresentative( Node t );
  bool hasTerm( Node a );
  bool areEqual( Node a, Node b );
  bool areDisequal( Node a, Node b );
  // t is representative, te = t, add lt = te to explanation exp
  Node getLengthExp( Node t, std::vector< Node >& exp, Node te );
  Node getLength( Node t, std::vector< Node >& exp );

private:
  /** The notify class */
  NotifyClass d_notify;
  /** Equaltity engine */
  eq::EqualityEngine d_equalityEngine;
  /** Are we in conflict */
  context::CDO<bool> d_conflict;
  //list of pairs of nodes to merge
  std::map< Node, Node > d_pending_exp;
  std::vector< Node > d_pending;
  std::vector< Node > d_lemma_cache;
  std::map< Node, bool > d_pending_req_phase;
  /** inferences: maintained to ensure ref count for internally introduced nodes */
  NodeList d_infer;
  NodeList d_infer_exp;
  /** normal forms */
  std::map< Node, Node > d_normal_forms_base;
  std::map< Node, std::vector< Node > > d_normal_forms;
  std::map< Node, std::vector< Node > > d_normal_forms_exp;
  std::map< Node, std::map< Node, std::map< bool, int > > > d_normal_forms_exp_depend;
  //map of pairs of terms that have the same normal form
  NodeIntMap d_nf_pairs;
  std::map< Node, std::vector< Node > > d_nf_pairs_data;
  void addNormalFormPair( Node n1, Node n2 );
  bool isNormalFormPair( Node n1, Node n2 );
  bool isNormalFormPair2( Node n1, Node n2 );
  // loop ant
  NodeSet d_loop_antec;
  NodeSet d_length_intro_vars;
  // preReg cache
  NodeSet d_pregistered_terms_cache;
  NodeSet d_registered_terms_cache;
  // preprocess cache
  StringsPreprocess d_preproc;
  NodeBoolMap d_preproc_cache;
  // extended functions inferences cache
  NodeSet d_extf_infer_cache;
  std::vector< Node > d_empty_vec;
<<<<<<< HEAD
=======
  //
  NodeList d_ee_disequalities;
>>>>>>> a58abbe7
private:
  NodeSet d_congruent;
  std::map< Node, Node > d_eqc_to_const;
  std::map< Node, Node > d_eqc_to_const_base;
  std::map< Node, Node > d_eqc_to_const_exp;
  std::map< Node, Node > d_eqc_to_len_term;
  std::vector< Node > d_strings_eqc;
  Node d_emptyString_r;
  class TermIndex {
  public:
    Node d_data;
    std::map< Node, TermIndex > d_children;
    Node add( Node n, unsigned index, TheoryStrings* t, Node er, std::vector< Node >& c );
    void clear(){ d_children.clear(); }
  };
  std::map< Kind, TermIndex > d_term_index;
  //list of non-congruent concat terms in each eqc
  std::map< Node, std::vector< Node > > d_eqc;
  std::map< Node, std::vector< Node > > d_flat_form;
  std::map< Node, std::vector< int > > d_flat_form_index;

  void debugPrintFlatForms( const char * tc );
  /////////////////////////////////////////////////////////////////////////////
  // MODEL GENERATION
  /////////////////////////////////////////////////////////////////////////////
public:
  void collectModelInfo(TheoryModel* m, bool fullModel);

  /////////////////////////////////////////////////////////////////////////////
  // NOTIFICATIONS
  /////////////////////////////////////////////////////////////////////////////
public:
  void presolve();
  void shutdown() { }

  /////////////////////////////////////////////////////////////////////////////
  // MAIN SOLVER
  /////////////////////////////////////////////////////////////////////////////
private:
  void addSharedTerm(TNode n);
  EqualityStatus getEqualityStatus(TNode a, TNode b);

private:
  class EqcInfo {
  public:
    EqcInfo( context::Context* c );
    ~EqcInfo(){}
    //constant in this eqc
    context::CDO< Node > d_const_term;
    context::CDO< Node > d_length_term;
    context::CDO< unsigned > d_cardinality_lem_k;
    // 1 = added length lemma
    context::CDO< Node > d_normalized_length;
  };
  /** map from representatives to information necessary for equivalence classes */
  std::map< Node, EqcInfo* > d_eqc_info;
  EqcInfo * getOrMakeEqcInfo( Node eqc, bool doMake = true );
  //maintain which concat terms have the length lemma instantiated
  NodeNodeMap d_proxy_var;
  NodeNodeMap d_proxy_var_to_length;
  /** All the function terms that the theory has seen */
  context::CDList<TNode> d_functionsTerms;
private:
  //initial check
  void checkInit();
  void checkConstantEquivalenceClasses( TermIndex* ti, std::vector< Node >& vecc );
  //extended functions evaluation check
  void checkExtendedFuncsEval( int effort = 0 );
  void checkExtfInference( Node n, Node nr, int effort );
  void collectVars( Node n, std::map< Node, std::vector< Node > >& vars, std::map< Node, bool >& visited );
  Node getSymbolicDefinition( Node n, std::vector< Node >& exp );
  //check extf reduction
  void checkExtfReduction( int effort );
  void checkReduction( Node atom, int pol, int effort );
  //flat forms check
  void checkFlatForms();
  Node checkCycles( Node eqc, std::vector< Node >& curr, std::vector< Node >& exp );
  //normal forms check
  void checkNormalForms();
  bool normalizeEquivalenceClass( Node n, std::vector< Node > & nf, std::vector< Node > & nf_exp );
  bool getNormalForms( Node &eqc, std::vector< std::vector< Node > > &normal_forms, std::vector< Node > &normal_form_src,
                       std::vector< std::vector< Node > > &normal_forms_exp, std::vector< std::map< Node, std::map< bool, int > > >& normal_forms_exp_depend);
  bool detectLoop(std::vector< std::vector< Node > > &normal_forms,
        int i, int j, int index, int &loop_in_i, int &loop_in_j);
  bool processLoop(std::vector< Node > &antec,
        std::vector< std::vector< Node > > &normal_forms,
        std::vector< Node > &normal_form_src,
        int i, int j, int loop_n_index, int other_n_index,
        int loop_index, int index);
  bool processNEqc( std::vector< std::vector< Node > > &normal_forms, std::vector< Node > &normal_form_src,
                    std::vector< std::vector< Node > > &normal_forms_exp, std::vector< std::map< Node, std::map< bool, int > > >& normal_forms_exp_depend );
  bool processReverseNEq( std::vector< std::vector< Node > > &normal_forms, std::vector< Node > &normal_form_src, 
                          std::vector< std::vector< Node > > &normal_forms_exp, std::vector< std::map< Node, std::map< bool, int > > >& normal_forms_exp_depend, 
                          unsigned i, unsigned j );
  bool processSimpleNEq( std::vector< std::vector< Node > > &normal_forms, std::vector< Node > &normal_form_src, 
                         std::vector< std::vector< Node > > &normal_forms_exp, std::vector< std::map< Node, std::map< bool, int > > >& normal_forms_exp_depend, 
                         unsigned i, unsigned j, unsigned& index, bool isRev );
  bool processDeq( Node n1, Node n2 );
  int processReverseDeq( std::vector< Node >& nfi, std::vector< Node >& nfj, Node ni, Node nj );
  int processSimpleDeq( std::vector< Node >& nfi, std::vector< Node >& nfj, Node ni, Node nj, unsigned& index, bool isRev );
  void checkDeqNF();
  
  void getExplanationVectorForPrefix( std::vector< std::vector< Node > > &normal_forms, std::vector< Node > &normal_form_src,
                                      std::vector< std::vector< Node > > &normal_forms_exp, std::vector< std::map< Node, std::map< bool, int > > >& normal_forms_exp_depend,
                                      unsigned i, unsigned j, int index, bool isRev, std::vector< Node >& curr_exp );

  //check for extended functions
  void checkExtendedFuncs();
  //check membership constraints
  Node mkRegExpAntec(Node atom, Node ant);
  Node normalizeRegexp(Node r);
  bool normalizePosMemberships( std::map< Node, std::vector< Node > > &memb_with_exps );
  bool applyRConsume( CVC4::String &s, Node &r );
  Node applyRSplit( Node s1, Node s2, Node r );
  bool applyRLen( std::map< Node, std::vector< Node > > &XinR_with_exps );
  bool checkMembershipsWithoutLength( std::map< Node, std::vector< Node > > &memb_with_exps, 
                                      std::map< Node, std::vector< Node > > &XinR_with_exps);
  void checkMemberships();
  bool checkMemberships2();
  bool checkPDerivative( Node x, Node r, Node atom, bool &addedLemma,
                         std::vector< Node > &processed, std::vector< Node > &cprocessed,
                         std::vector< Node > &nf_exp);
  //check contains
  void checkPosContains( std::vector< Node >& posContains );
  void checkNegContains( std::vector< Node >& negContains );
  //lengths normalize check
  void checkLengthsEqc();
  //cardinality check
  void checkCardinality();

private:
  void addCarePairs( quantifiers::TermArgTrie * t1, quantifiers::TermArgTrie * t2, unsigned arity, unsigned depth );
public:
  /** preregister term */
  void preRegisterTerm(TNode n);
  /** Expand definition */
  Node expandDefinition(LogicRequest &logicRequest, Node n);
  /** Check at effort e */
  void check(Effort e);
  /** Conflict when merging two constants */
  void conflict(TNode a, TNode b);
  /** called when a new equivalence class is created */
  void eqNotifyNewClass(TNode t);
  /** called when two equivalence classes will merge */
  void eqNotifyPreMerge(TNode t1, TNode t2);
  /** called when two equivalence classes have merged */
  void eqNotifyPostMerge(TNode t1, TNode t2);
  /** called when two equivalence classes are made disequal */
  void eqNotifyDisequal(TNode t1, TNode t2, TNode reason);
  /** get preprocess */
  StringsPreprocess * getPreprocess() { return &d_preproc; }
protected:
  /** compute care graph */
  void computeCareGraph();

  //do pending merges
  void assertPendingFact(Node atom, bool polarity, Node exp);
  void doPendingFacts();
  void doPendingLemmas();
  bool hasProcessed();
  void addToExplanation( Node a, Node b, std::vector< Node >& exp );
  void addToExplanation( Node lit, std::vector< Node >& exp );

  //register term
  void registerTerm( Node n, int effort );
  //send lemma
  void sendInference( std::vector< Node >& exp, std::vector< Node >& exp_n, Node eq, const char * c, bool asLemma = false );
  void sendInference( std::vector< Node >& exp, Node eq, const char * c, bool asLemma = false );
  void sendLemma( Node ant, Node conc, const char * c );
  void sendInfer( Node eq_exp, Node eq, const char * c );
  void sendSplit( Node a, Node b, const char * c, bool preq = true );
  void sendLengthLemma( Node n );
  /** mkConcat **/
  inline Node mkConcat( Node n1, Node n2 );
  inline Node mkConcat( Node n1, Node n2, Node n3 );
  inline Node mkConcat( const std::vector< Node >& c );
  inline Node mkLength( Node n );
  //mkSkolem
  enum {
    sk_id_c_spt,
    sk_id_vc_spt,
    sk_id_v_spt,
    sk_id_ctn_pre,
    sk_id_ctn_post,
    sk_id_deq_x,
    sk_id_deq_y,
    sk_id_deq_z,
  };
  std::map< Node, std::map< Node, std::map< int, Node > > > d_skolem_cache;
  Node mkSkolemCached( Node a, Node b, int id, const char * c, int isLenSplit = 0 );
  inline Node mkSkolemS(const char * c, int isLenSplit = 0);
  //inline Node mkSkolemI(const char * c);
  /** mkExplain **/
  Node mkExplain( std::vector< Node >& a );
  Node mkExplain( std::vector< Node >& a, std::vector< Node >& an );
  /** mkAnd **/
  Node mkAnd( std::vector< Node >& a );
  /** get concat vector */
  void getConcatVec( Node n, std::vector< Node >& c );

  //get equivalence classes
  void getEquivalenceClasses( std::vector< Node >& eqcs );
  //get final normal form
  void getFinalNormalForm( Node n, std::vector< Node >& nf, std::vector< Node >& exp );

  //separate into collections with equal length
  void separateByLength( std::vector< Node >& n, std::vector< std::vector< Node > >& col, std::vector< Node >& lts );
  void printConcat( std::vector< Node >& n, const char * c );

  void inferSubstitutionProxyVars( Node n, std::vector< Node >& vars, std::vector< Node >& subs, std::vector< Node >& unproc );
private:

  // Special String Functions
  NodeSet d_neg_ctn_eqlen;
  NodeSet d_neg_ctn_ulen;
  NodeSet d_neg_ctn_cached;
  //extended string terms and whether they have been reduced
  NodeBoolMap d_ext_func_terms;
  std::map< Node, std::map< Node, std::vector< Node > > > d_extf_vars;
  // list of terms that something (does not) contain and their explanation
  class ExtfInfo {
  public:
    std::map< bool, std::vector< Node > > d_ctn;
    std::map< bool, std::vector< Node > > d_ctn_from;
  };
  std::map< Node, int > d_extf_pol;
  std::map< Node, std::vector< Node > > d_extf_exp;
  std::map< Node, ExtfInfo > d_extf_info;
  //collect extended operator terms
  void collectExtendedFuncTerms( Node n, std::map< Node, bool >& visited );

  // Symbolic Regular Expression
private:
  // regular expression memberships
  NodeList d_regexp_memberships;
  NodeSet d_regexp_ucached;
  NodeSet d_regexp_ccached;
  // stored assertions
  NodeIntMap d_pos_memberships;
  std::map< Node, std::vector< Node > > d_pos_memberships_data;
  NodeIntMap d_neg_memberships;
  std::map< Node, std::vector< Node > > d_neg_memberships_data;
  unsigned getNumMemberships( Node n, bool isPos );
  Node getMembership( Node n, bool isPos, unsigned i );
  // semi normal forms for symbolic expression
  std::map< Node, Node > d_nf_regexps;
  std::map< Node, std::vector< Node > > d_nf_regexps_exp;
  // intersection
  NodeNodeMap d_inter_cache;
  NodeIntMap d_inter_index;
  // processed memberships
  NodeSet d_processed_memberships;
  // antecedant for why regexp membership must be true
  NodeNodeMap d_regexp_ant;
  // membership length
  //std::map< Node, bool > d_membership_length;
  // regular expression operations
  RegExpOpr d_regexp_opr;

  CVC4::String getHeadConst( Node x );
  bool deriveRegExp( Node x, Node r, Node ant );
  bool addMembershipLength(Node atom);
  void addMembership(Node assertion);
  Node getNormalString(Node x, std::vector<Node> &nf_exp);
  Node getNormalSymRegExp(Node r, std::vector<Node> &nf_exp);


  // Finite Model Finding
private:
  NodeSet d_input_vars;
  context::CDO< Node > d_input_var_lsum;
  context::CDHashMap< int, Node > d_cardinality_lits;
  context::CDO< int > d_curr_cardinality;
public:
  //for finite model finding
  Node getNextDecisionRequest();

public:
/** statistics class */
  class Statistics {
  public:
    IntStat d_splits;
    IntStat d_eq_splits;
    IntStat d_deq_splits;
    IntStat d_loop_lemmas;
    IntStat d_new_skolems;
    Statistics();
    ~Statistics();
  };/* class TheoryStrings::Statistics */
  Statistics d_statistics;
};/* class TheoryStrings */

}/* CVC4::theory::strings namespace */
}/* CVC4::theory namespace */
}/* CVC4 namespace */

#endif /* __CVC4__THEORY__STRINGS__THEORY_STRINGS_H */<|MERGE_RESOLUTION|>--- conflicted
+++ resolved
@@ -181,11 +181,8 @@
   // extended functions inferences cache
   NodeSet d_extf_infer_cache;
   std::vector< Node > d_empty_vec;
-<<<<<<< HEAD
-=======
   //
   NodeList d_ee_disequalities;
->>>>>>> a58abbe7
 private:
   NodeSet d_congruent;
   std::map< Node, Node > d_eqc_to_const;
